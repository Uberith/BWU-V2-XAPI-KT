@file:Suppress("UNUSED_PARAMETER")

package net.botwithus.kxapi.game.inventory

import net.botwithus.kxapi.script.SuspendableScript
import net.botwithus.xapi.game.inventory.Backpack
import net.botwithus.xapi.query.ComponentQuery
import net.botwithus.xapi.query.InventoryItemQuery
import net.botwithus.xapi.query.result.ResultSet
import org.slf4j.LoggerFactory
import java.util.regex.Pattern
import java.util.function.BiFunction
import net.botwithus.rs3.interfaces.Component
import net.botwithus.rs3.inventories.Inventory
import net.botwithus.rs3.item.InventoryItem
import net.botwithus.rs3.item.Item
import net.botwithus.xapi.game.inventory.Bank as JBank
import net.botwithus.xapi.script.permissive.base.PermissiveScript

private val logger = LoggerFactory.getLogger(JBank::class.java)

private val INTERFACE_INDEX = JBank.INTERFACE_INDEX
private val COMPONENT_INDEX = JBank.COMPONENT_INDEX

/**
 * Import THIS class in callers: net.botwithus.kxapi.game.inventory.Bank
 * It extends the Java Bank and re-exposes static-like API via the companion.
 */
class Bank : JBank() {

    companion object {
        // ---------- Pure forwards for existing Java methods ----------
        /**
         * Attempts to open the bank using the provided [PermissiveScript].
         *
         * The permissive script drives how the interaction is performed (pathing, clicking, etc.).
         * @param permissive Script wrapper that is allowed to interact with blocking UI states.
         * @return true when the bank was already open or an open interaction was successfully issued.
         */
<<<<<<< HEAD
        fun open(permissive: PermissiveScript) = JBank.open()
=======
<<<<<<< HEAD
        fun open(permissive: PermissiveScript): Boolean = JBank.open(permissive)
=======
        fun open(permissive: PermissiveScript) = JBank.open(permissive)
>>>>>>> 8097fc0718d47ffc1a134738963c221e1170542f
>>>>>>> 303312af

        /**
         * Checks whether the bank widget is currently visible to the local player.
         * @return true when the bank interface is open.
         */
<<<<<<< HEAD
        fun isOpen(): Boolean = JBank.isOpen()
=======
        fun isOpen() = JBank.isOpen()
>>>>>>> 8097fc0718d47ffc1a134738963c221e1170542f
        /**
         * Attempts to close the bank interface.
         * @return true if the close interaction was executed.
         */
<<<<<<< HEAD
        fun close(): Boolean = JBank.close()
=======
        fun close() = JBank.close()
>>>>>>> 8097fc0718d47ffc1a134738963c221e1170542f
        /**
         * Loads the most recently used bank preset through the Java API.
         * @return true if the preset load interaction was triggered.
         */
<<<<<<< HEAD
        fun loadLastPreset(): Boolean = JBank.loadLastPreset()
=======
        fun loadLastPreset() = JBank.loadLastPreset()
>>>>>>> 8097fc0718d47ffc1a134738963c221e1170542f

        /**
         * Provides direct access to the active bank inventory interface.
         * @return The live [Inventory] backing the open bank.
         */
        fun getInventory(): Inventory = JBank.getInventory()
        /**
         * Returns the snapshot of items currently visible within the bank.
         * @return Array of items as exposed by the Java API.
         */
        fun getItems(): Array<Item> = JBank.getItems()
        /**
         * Counts the number of items in the bank that match a supplied query result set.
         * @param results Resolved bank items to aggregate.
         * @return Count of matching items.
         */
<<<<<<< HEAD
        fun count(results: ResultSet<InventoryItem>): Int = JBank.count(results)
=======
        fun count(results: ResultSet<InventoryItem>) = JBank.count(results)
>>>>>>> 8097fc0718d47ffc1a134738963c221e1170542f
        /**
         * Finds the first item in the bank that satisfies the provided query.
         * @param query Builder describing the desired inventory item.
         * @return The first matching [Item], or null if nothing matches.
         */
        fun first(query: InventoryItemQuery): Item? = JBank.first(query)
        /**
         * Checks whether the bank currently has no withdrawable items.
         * @return true if the bank contains zero items.
         */
<<<<<<< HEAD
        fun isEmpty(): Boolean = JBank.isEmpty()
=======
        fun isEmpty() = JBank.isEmpty()
>>>>>>> 8097fc0718d47ffc1a134738963c221e1170542f
        /**
         * Executes an interaction on a specific bank slot using an option index.
         * @param slot Zero-based slot index inside the bank container.
         * @param option Interaction option index to trigger.
         * @return true if the interaction was dispatched.
         */
<<<<<<< HEAD
        fun interact(slot: Int, option: Int): Boolean = JBank.interact(slot, option)
=======
        fun interact(slot: Int, option: Int) = JBank.interact(slot, option)
>>>>>>> 8097fc0718d47ffc1a134738963c221e1170542f

        /**
         * Tests whether the bank contains items satisfying the given query.
         * @param query Declarative query describing the desired items.
         * @return true if any bank item matches.
         */
<<<<<<< HEAD
        fun contains(query: InventoryItemQuery): Boolean = JBank.contains(query)
=======
        fun contains(query: InventoryItemQuery) = JBank.contains(query)
>>>>>>> 8097fc0718d47ffc1a134738963c221e1170542f
        /**
         * Checks for the presence of one or more items by name.
         * @param itemNames Display names of the items to look for.
         * @return true if at least one item name is present.
         */
<<<<<<< HEAD
        fun contains(vararg itemNames: String): Boolean = JBank.contains(*itemNames)
=======
        fun contains(vararg itemNames: String) = JBank.contains(*itemNames)
>>>>>>> 8097fc0718d47ffc1a134738963c221e1170542f
        /**
         * Checks whether any bank item name matches the supplied pattern.
         * @param itemNamePattern Case-insensitive pattern evaluated against item names.
         * @return true if the pattern matches at least one item.
         */
<<<<<<< HEAD
        fun contains(itemNamePattern: Pattern): Boolean = JBank.contains(itemNamePattern)
=======
        fun contains(itemNamePattern: Pattern) = JBank.contains(itemNamePattern)
>>>>>>> 8097fc0718d47ffc1a134738963c221e1170542f

        /**
         * Counts the total number of items that match any of the provided names.
         * @param itemNames Names to tally.
         * @return Combined quantity of matching items.
         */
<<<<<<< HEAD
        fun getCount(vararg itemNames: String): Int = JBank.getCount(*itemNames)
=======
        fun getCount(vararg itemNames: String) = JBank.getCount(*itemNames)
>>>>>>> 8097fc0718d47ffc1a134738963c221e1170542f
        /**
         * Counts the number of items with names that satisfy the provided pattern.
         * @param namePattern Regex-style pattern for matching item names.
         * @return Total quantity of items matched by the pattern.
         */
<<<<<<< HEAD
        fun getCount(namePattern: Pattern): Int = JBank.getCount(namePattern)
=======
        fun getCount(namePattern: Pattern) = JBank.getCount(namePattern)
>>>>>>> 8097fc0718d47ffc1a134738963c221e1170542f

        // ---- FULL withdraw surface (matches Java) ----
        /**
         * Withdraws from the bank using an [InventoryItemQuery] and option index.
         * @param query Query describing the target item.
         * @param option Withdraw option index (for example a quantity shortcut).
         * @return true if the withdraw interaction was performed.
         */
<<<<<<< HEAD
        fun withdraw(query: InventoryItemQuery, option: Int): Boolean =
            JBank.withdraw(query, option)
=======
        fun withdraw(query: InventoryItemQuery, option: Int) = JBank.withdraw(query, option)
>>>>>>> 8097fc0718d47ffc1a134738963c221e1170542f

        /**
         * Withdraws an item identified by its display name.
         * @param itemName Exact item name to withdraw.
         * @param option Withdraw option index or quantity shortcut.
         * @return true if the withdraw interaction was performed.
         */
<<<<<<< HEAD
        fun withdraw(itemName: String, option: Int): Boolean =
            JBank.withdraw(itemName, option)
=======
        fun withdraw(itemName: String, option: Int) = JBank.withdraw(itemName, option)
>>>>>>> 8097fc0718d47ffc1a134738963c221e1170542f

        /**
         * Withdraws an item using its numeric identifier.
         * @param itemId Item ID to withdraw.
         * @param option Withdraw option index or quantity shortcut.
         * @return true if the withdraw interaction was performed.
         */
<<<<<<< HEAD
        fun withdraw(itemId: Int, option: Int): Boolean =
            JBank.withdraw(itemId, option)
=======
        fun withdraw(itemId: Int, option: Int) = JBank.withdraw(itemId, option)
>>>>>>> 8097fc0718d47ffc1a134738963c221e1170542f

        /**
         * Withdraws the first item whose name matches the supplied pattern.
         * @param namePattern Pattern evaluated against item names.
         * @param option Withdraw option index or quantity shortcut.
         * @return true if the withdraw interaction was performed.
         */
<<<<<<< HEAD
        fun withdraw(namePattern: Pattern, option: Int): Boolean =
            JBank.withdraw(namePattern, option)
=======
        fun withdraw(namePattern: Pattern, option: Int) = JBank.withdraw(namePattern, option)
>>>>>>> 8097fc0718d47ffc1a134738963c221e1170542f

        /**
         * Withdraws the entire stack of an item by name.
         * @param name Display name of the item to withdraw.
         * @return true if the withdraw interaction was performed.
         */
<<<<<<< HEAD
        fun withdrawAll(name: String): Boolean = JBank.withdrawAll(name)
=======
        fun withdrawAll(name: String) = JBank.withdrawAll(name)
>>>>>>> 8097fc0718d47ffc1a134738963c221e1170542f
        /**
         * Withdraws the entire stack of an item by identifier.
         * @param id Item ID whose contents should be withdrawn.
         * @return true if the withdraw interaction was performed.
         */
<<<<<<< HEAD
        fun withdrawAll(id: Int): Boolean = JBank.withdrawAll(id)
=======
        fun withdrawAll(id: Int) = JBank.withdrawAll(id)
>>>>>>> 8097fc0718d47ffc1a134738963c221e1170542f
        /**
         * Withdraws the entire stack of the first item matching the provided pattern.
         * @param pattern Pattern applied to item names.
         * @return true if the withdraw interaction was performed.
         */
<<<<<<< HEAD
        fun withdrawAll(pattern: Pattern): Boolean = JBank.withdrawAll(pattern)
=======
        fun withdrawAll(pattern: Pattern) = JBank.withdrawAll(pattern)
>>>>>>> 8097fc0718d47ffc1a134738963c221e1170542f

        // ---- Deposits (no-script + script variants) ----
        /**
         * Deposits all items from both backpack and equipment into the bank.
         * @return true if a deposit interaction was performed.
         */
<<<<<<< HEAD
        fun depositAll(): Boolean = JBank.depositAll()
=======
        fun depositAll() = JBank.depositAll()
>>>>>>> 8097fc0718d47ffc1a134738963c221e1170542f
        /**
         * Deposits all currently equipped items into the bank.
         * @return true if a deposit interaction was performed.
         */
<<<<<<< HEAD
        fun depositEquipment(): Boolean = JBank.depositEquipment()
=======
        fun depositEquipment() = JBank.depositEquipment()
>>>>>>> 8097fc0718d47ffc1a134738963c221e1170542f
        /**
         * Deposits the entire backpack into the bank.
         * @return true if a deposit interaction was performed.
         */
<<<<<<< HEAD
        fun depositBackpack(): Boolean = JBank.depositBackpack()
=======
        fun depositBackpack() = JBank.depositBackpack()
>>>>>>> 8097fc0718d47ffc1a134738963c221e1170542f

        /**
         * Deposits items by interacting with the provided component query.
         * @param permissive Script allowed to interact with UI components.
         * @param query Component query targeting the deposit widget.
         * @param option Option index to use on the resolved component.
         * @return true if the deposit interaction was performed.
         */
<<<<<<< HEAD
        fun deposit(permissive: PermissiveScript, query: ComponentQuery, option: Int): Boolean =
=======
        fun deposit(permissive: PermissiveScript, query: ComponentQuery, option: Int) =
>>>>>>> 8097fc0718d47ffc1a134738963c221e1170542f
            JBank.deposit(permissive, query, option)

        /**
         * Deposits all matching items using a pre-resolved component query.
         * @param permissive Script allowed to interact with UI components.
         * @param query Component query resolving the target widget.
         * @return true if the deposit interaction was performed.
         */
<<<<<<< HEAD
        fun depositAll(permissive: PermissiveScript, query: ComponentQuery): Boolean =
=======
        fun depositAll(permissive: PermissiveScript, query: ComponentQuery) =
>>>>>>> 8097fc0718d47ffc1a134738963c221e1170542f
            JBank.depositAll(permissive, query)

        /**
         * Deposits items by directly interacting with a concrete component.
         * @param permissive Script allowed to interact with UI components.
         * @param comp Component to invoke.
         * @param option Option index applied to the component.
         * @return true if the deposit interaction was performed.
         */
<<<<<<< HEAD
        fun deposit(permissive: PermissiveScript, comp: Component?, option: Int): Boolean =
=======
        fun deposit(permissive: PermissiveScript, comp: Component?, option: Int) =
>>>>>>> 8097fc0718d47ffc1a134738963c221e1170542f
            JBank.deposit(permissive, comp, option)

        /**
         * Deposits every item whose name matches any of the supplied values.
         * @param permissive Script allowed to interact with bank widgets.
         * @param itemNames Names of items to deposit.
         * @return true if at least one deposit interaction was performed.
         */
<<<<<<< HEAD
        fun depositAll(permissive: PermissiveScript, vararg itemNames: String): Boolean =
=======
        fun depositAll(permissive: PermissiveScript, vararg itemNames: String) =
>>>>>>> 8097fc0718d47ffc1a134738963c221e1170542f
            JBank.depositAll(permissive, *itemNames)

        /**
         * Deposits every item whose identifier is in the supplied list.
         * @param permissive Script allowed to interact with bank widgets.
         * @param itemIds Identifiers of the items to deposit.
         * @return true if at least one deposit interaction was performed.
         */
<<<<<<< HEAD
        fun depositAll(permissive: PermissiveScript, vararg itemIds: Int): Boolean =
=======
        fun depositAll(permissive: PermissiveScript, vararg itemIds: Int) =
>>>>>>> 8097fc0718d47ffc1a134738963c221e1170542f
            JBank.depositAll(permissive, *itemIds)

        /**
         * Deposits items whose names satisfy any of the provided patterns.
         * @param permissive Script allowed to interact with bank widgets.
         * @param patterns Name patterns to match against backpack items.
         * @return true if at least one deposit interaction was performed.
         */
<<<<<<< HEAD
        fun depositAll(permissive: PermissiveScript, vararg patterns: Pattern): Boolean =
=======
        fun depositAll(permissive: PermissiveScript, vararg patterns: Pattern) =
>>>>>>> 8097fc0718d47ffc1a134738963c221e1170542f
            JBank.depositAll(permissive, *patterns)

        /**
         * Deposits all items except those with names in the provided list.
         * @param permissive Script allowed to interact with bank widgets.
         * @param itemNames Names of items to keep in the backpack.
         * @return true if the deposit interaction was performed.
         */
<<<<<<< HEAD
        fun depositAllExcept(permissive: PermissiveScript, vararg itemNames: String): Boolean =
=======
        fun depositAllExcept(permissive: PermissiveScript, vararg itemNames: String) =
>>>>>>> 8097fc0718d47ffc1a134738963c221e1170542f
            JBank.depositAllExcept(permissive, *itemNames)

        /**
         * Deposits all items except those whose IDs appear in the exclusion list.
         * @param permissive Script allowed to interact with bank widgets.
         * @param ids Identifiers of items to keep in the backpack.
         * @return true if the deposit interaction was performed.
         */
<<<<<<< HEAD
        fun depositAllExcept(permissive: PermissiveScript, vararg ids: Int): Boolean =
=======
        fun depositAllExcept(permissive: PermissiveScript, vararg ids: Int) =
>>>>>>> 8097fc0718d47ffc1a134738963c221e1170542f
            JBank.depositAllExcept(permissive, *ids)

        /**
         * Deposits all items except those whose names match any exclusion pattern.
         * @param permissive Script allowed to interact with bank widgets.
         * @param patterns Name patterns describing items to keep.
         * @return true if the deposit interaction was performed.
         */
<<<<<<< HEAD
        fun depositAllExcept(permissive: PermissiveScript, vararg patterns: Pattern): Boolean =
=======
        fun depositAllExcept(permissive: PermissiveScript, vararg patterns: Pattern) =
>>>>>>> 8097fc0718d47ffc1a134738963c221e1170542f
            JBank.depositAllExcept(permissive, *patterns)

        /**
         * Deposits a specific item by identifier using the provided option index.
         * @param permissive Script allowed to interact with bank widgets.
         * @param itemId Identifier of the item to deposit.
         * @param option Option index to trigger on the component.
         * @return true if the deposit interaction was performed.
         */
<<<<<<< HEAD
        fun deposit(permissive: PermissiveScript, itemId: Int, option: Int): Boolean =
=======
        fun deposit(permissive: PermissiveScript, itemId: Int, option: Int) =
>>>>>>> 8097fc0718d47ffc1a134738963c221e1170542f
            JBank.deposit(permissive, itemId, option)

        /**
         * Deposits a named item using a custom string comparison function.
         * @param permissive Script allowed to interact with bank widgets.
         * @param name Display name used for matching.
         * @param spred Function that determines whether a component option matches the provided name.
         * @param option Option index to trigger on the resolved component.
         * @return true if the deposit interaction was performed.
         */
        fun deposit(
            permissive: PermissiveScript,
            name: String,
            spred: BiFunction<String, CharSequence, Boolean>,
            option: Int
<<<<<<< HEAD
        ): Boolean = JBank.deposit(permissive, name, spred, option)
=======
        ) = JBank.deposit(permissive, name, spred, option)
>>>>>>> 8097fc0718d47ffc1a134738963c221e1170542f

        /**
         * Deposits a named item using the supplied option index.
         * @param permissive Script allowed to interact with bank widgets.
         * @param name Display name of the item to deposit.
         * @param option Option index to trigger on the component.
         * @return true if the deposit interaction was performed.
         */
<<<<<<< HEAD
        fun deposit(permissive: PermissiveScript, name: String, option: Int): Boolean =
=======
        fun deposit(permissive: PermissiveScript, name: String, option: Int) =
>>>>>>> 8097fc0718d47ffc1a134738963c221e1170542f
            JBank.deposit(permissive, name, option)

        // ---- Presets / vars ----
        /**
         * Loads a preset by number via the underlying Java API.
         * @param permissive Script allowed to interact with bank widgets.
         * @param presetNumber Preset slot identifier (1-based in the UI).
         * @return true if the preset load interaction was performed.
         */
<<<<<<< HEAD
        fun loadPreset(permissive: PermissiveScript, presetNumber: Int): Boolean =
=======
        fun loadPreset(permissive: PermissiveScript, presetNumber: Int) =
>>>>>>> 8097fc0718d47ffc1a134738963c221e1170542f
            JBank.loadPreset(permissive, presetNumber)

        /**
         * Reads a varbit value associated with a specific bank slot.
         * @param slot Zero-based bank slot index.
         * @param varbitId Varbit identifier to read.
         * @return The current varbit value, or 0 when unavailable.
         */
<<<<<<< HEAD
        fun getVarbitValue(slot: Int, varbitId: Int): Int =
=======
        fun getVarbitValue(slot: Int, varbitId: Int) =
>>>>>>> 8097fc0718d47ffc1a134738963c221e1170542f
            JBank.getVarbitValue(slot, varbitId)

        /**
         * Retrieves the index of the last preset loaded this session.
         * @return Preset index recorded by the Java API, or -1 if none was recorded.
         */
<<<<<<< HEAD
        fun getPreviousLoadedPreset(): Int = JBank.getPreviousLoadedPreset()

        // ---------- Suspend wrappers for convenience ----------
=======
        fun getPreviousLoadedPreset() =
            JBank.getPreviousLoadedPreset()

>>>>>>> 8097fc0718d47ffc1a134738963c221e1170542f
        /**
         * Suspends until the bank has been closed or the timeout elapses.
         *
         * @param script Coroutine-aware script used to await ticks.
         * @return true if the bank is no longer open after awaiting.
         */
        suspend fun close(script: SuspendableScript): Boolean {
<<<<<<< HEAD
            val ok = close()
            if (ok) script.awaitUntil(5) { !isOpen() }
=======
            val closeInitiated = close()
            if (closeInitiated) script.awaitUntil(5) { !isOpen() }
>>>>>>> 8097fc0718d47ffc1a134738963c221e1170542f
            return !isOpen()
        }

        /**
         * Loads the last preset and yields for a couple of ticks to allow the operation to complete.
         * @param script Coroutine-aware script used to await ticks.
         * @return true if the underlying preset load was initiated.
         */
        suspend fun loadLastPreset(script: SuspendableScript): Boolean {
<<<<<<< HEAD
            val ok = loadLastPreset()
            if (ok) script.awaitTicks(2)
            return ok
=======
            val presetLoaded = loadLastPreset()
            if (presetLoaded) script.awaitTicks(2)
            return presetLoaded
>>>>>>> 8097fc0718d47ffc1a134738963c221e1170542f
        }

        /**
         * Loads a specific preset and yields briefly so the backpack can update.
         * @param script Coroutine-aware script used to await ticks.
         * @param presetNumber Preset slot identifier (1-based in the UI).
         * @param permissive Script allowed to interact with bank widgets.
         * @return true if the underlying preset load was initiated.
         */
        suspend fun loadPreset(
            script: SuspendableScript,
            presetNumber: Int,
            permissive: PermissiveScript
        ): Boolean {
<<<<<<< HEAD
            val ok = loadPreset(permissive, presetNumber)
            if (ok) script.awaitTicks(2)
            return ok
=======
            val presetLoaded = loadPreset(permissive, presetNumber)
            if (presetLoaded) script.awaitTicks(2)
            return presetLoaded
>>>>>>> 8097fc0718d47ffc1a134738963c221e1170542f
        }

        /**
         * Deposits equipped items and suspends briefly so the bank view can refresh.
         * @param script Coroutine-aware script used to await ticks.
         * @return true if a deposit interaction was performed.
         */
        suspend fun depositEquipment(script: SuspendableScript): Boolean {
            logger.info("[Bank] suspend depositEquipment(): begin")
<<<<<<< HEAD
            val ok = depositEquipment()
            if (ok) script.awaitTicks(1)
            logger.info("[Bank] suspend depositEquipment(): end -> {}", ok)
            return ok
=======
            val equipmentDeposited = depositEquipment()
            if (equipmentDeposited) script.awaitTicks(1)
            logger.info("[Bank] suspend depositEquipment(): end -> {}", equipmentDeposited)
            return equipmentDeposited
>>>>>>> 8097fc0718d47ffc1a134738963c221e1170542f
        }

        /**
         * Deposits the backpack contents and suspends briefly to allow UI updates.
         * @param script Coroutine-aware script used to await ticks.
         * @return true if a deposit interaction was performed.
         */
        suspend fun depositBackpack(script: SuspendableScript): Boolean {
            logger.info("[Bank] suspend depositBackpack(): begin")
<<<<<<< HEAD
            val ok = depositBackpack()
            if (ok) script.awaitTicks(1)
            logger.info("[Bank] suspend depositBackpack(): end -> {}", ok)
            return ok
=======
            val backpackDeposited = depositBackpack()
            if (backpackDeposited) script.awaitTicks(1)
            logger.info("[Bank] suspend depositBackpack(): end -> {}", backpackDeposited)
            return backpackDeposited
>>>>>>> 8097fc0718d47ffc1a134738963c221e1170542f
        }

        /**
         * Withdraws all items by name and yields for a tick to synchronise with the client.
         * @param script Coroutine-aware script used to await ticks.
         * @param name Name of the item to withdraw.
         * @return true if the withdraw interaction was performed.
         */
        suspend fun withdrawAll(script: SuspendableScript, name: String): Boolean {
            logger.info("[Bank] suspend withdrawAll(name='{}'): begin", name)
<<<<<<< HEAD
            val ok = withdrawAll(name)
            if (ok) script.awaitTicks(1)
            logger.info("[Bank] suspend withdrawAll(name='{}'): end -> {}", name, ok)
            return ok
=======
            val itemWithdrawn = withdrawAll(name)
            if (itemWithdrawn) script.awaitTicks(1)
            logger.info("[Bank] suspend withdrawAll(name='{}'): end -> {}", name, itemWithdrawn)
            return itemWithdrawn
>>>>>>> 8097fc0718d47ffc1a134738963c221e1170542f
        }

        /**
         * Withdraws all items by identifier and yields for a tick to synchronise with the client.
         * @param script Coroutine-aware script used to await ticks.
         * @param id Identifier of the item to withdraw.
         * @return true if the withdraw interaction was performed.
         */
        suspend fun withdrawAll(script: SuspendableScript, id: Int): Boolean {
            logger.info("[Bank] suspend withdrawAll(id={}): begin", id)
<<<<<<< HEAD
            val ok = withdrawAll(id)
            if (ok) script.awaitTicks(1)
            logger.info("[Bank] suspend withdrawAll(id={}): end -> {}", id, ok)
            return ok
        }

        // ---------- “Empty box” helpers added ----------
=======
            val itemWithdrawn = withdrawAll(id)
            if (itemWithdrawn) script.awaitTicks(1)
            logger.info("[Bank] suspend withdrawAll(id={}): end -> {}", id, itemWithdrawn)
            return itemWithdrawn
        }

>>>>>>> 8097fc0718d47ffc1a134738963c221e1170542f
        /**
         * Empties a box-like container (for example bird nests or log boxes) using the provided option and awaits completion.
         * @param script Coroutine-aware script used to await ticks.
         * @param boxName Case-insensitive name fragment identifying the backpack item.
         * @param option Context menu option to invoke when emptying.
         * @return true if the empty interaction was performed.
         */
        suspend fun emptyBox(script: SuspendableScript, boxName: String, option: String): Boolean {
<<<<<<< HEAD
            val ok = emptyBox(boxName, option)
            if (ok) script.awaitTicks(2)
            return ok
=======
            val boxEmptied = emptyBox(boxName, option)
            if (boxEmptied) script.awaitTicks(2)
            return boxEmptied
>>>>>>> 8097fc0718d47ffc1a134738963c221e1170542f
        }

        /**
         * Empties the first supported box-type component using an explicit option label.
         * @param option Context menu option text (for example "Empty").
         * @return true if the component interaction succeeded.
         */
        fun emptyBox(option: String): Boolean {
<<<<<<< HEAD
            if (!isOpen()) {
                logger.info("[Bank] emptyBox(option='{}'): bank not open", option)
                return false
            }
            val comp = ComponentQuery.newQuery(INTERFACE_INDEX).option(option).results().firstOrNull()
            val ok = comp?.let { it.interact(1) > 0 || it.interact(option) > 0 } ?: false
            logger.info(
                "[Bank] emptyBox(option='{}'): component {} -> {}",
                option, if (comp != null) "found" else "not-found", ok
            )
            return ok
=======
            if (!isOpen()) return false
            return ComponentQuery.newQuery(INTERFACE_INDEX).option(option).results().firstOrNull()
                ?.let { it.interact(1) > 0 || it.interact(option) > 0 } ?: false
>>>>>>> 8097fc0718d47ffc1a134738963c221e1170542f
        }

        /**
         * Empties a backpack item by name, falling back to fuzzy component searches if necessary.
         * @param boxName Case-insensitive fragment of the item name.
         * @param option Context menu option text (for example "Empty").
         * @return true if the empty interaction succeeded.
         */
        fun emptyBox(boxName: String, option: String): Boolean {
<<<<<<< HEAD
            if (!isOpen()) {
                logger.info("[Bank] emptyBox(name='{}', option='{}'): bank not open", boxName, option)
                return false
            }
            return runCatching {
                val bpItem = Backpack.getItem({ _, h -> h.toString().contains(boxName, true) }, boxName)
                logger.info(
                    "[Bank] emptyBox(name='{}', option='{}'): backpack item -> {}",
                    boxName, option, bpItem?.let { "${it.name} (${it.id})" } ?: "null"
                )

                bpItem?.let {
                    ComponentQuery.newQuery(INTERFACE_INDEX)
                        .id(COMPONENT_INDEX)
                        .itemId(it.id)
                        .results()
                        .firstOrNull()
                        ?.takeIf { comp -> comp.interact(1) > 0 || comp.interact(option) > 0 }
                        ?.also { logger.info("[Bank] emptyBox(name='{}'): interacted with component by id -> true", boxName) }
                        ?.let { return true }
                }

                ComponentQuery.newQuery(INTERFACE_INDEX).option(option).results().firstOrNull()?.let { comp ->
                    if (comp.interact(1) > 0 || comp.interact(option) > 0) {
                        logger.info("[Bank] emptyBox(name='{}'): interacted with component by option -> true", boxName)
                        return true
                    }
                }

                var fuzzyOk = false
                ComponentQuery.newQuery(INTERFACE_INDEX).results().forEach { comp ->
                    comp.options?.forEach { op ->
                        op?.lowercase()
                            ?.takeIf { it.contains("empty") && (it.contains("log") || it.contains("nest") || it.contains("box")) }
                            ?.takeIf { comp.interact(op) > 0 }
                            ?.also {
                                logger.info("[Bank] emptyBox(name='{}'): fuzzy component option '{}' -> true", boxName, op)
                                fuzzyOk = true
                                return@forEach
                            }
                    }
                }
                if (fuzzyOk) return true

                bpItem?.interact(option)
                logger.info("[Bank] emptyBox(name='{}'): fallback backpack interact -> {}", boxName, true)
                true
            }.onFailure { t ->
                logger.warn("[Bank] emptyBox(name='{}') exception: {}", boxName, t.message)
            }.getOrElse { false }
        }
=======
            if (!isOpen()) return false

            return runCatching {
                val backpackItem = Backpack.getItems().firstOrNull { it.name.contains(boxName, ignoreCase = true) }

                backpackItem?.let { item ->
                    ComponentQuery.newQuery(INTERFACE_INDEX).id(COMPONENT_INDEX).itemId(item.id)
                        .results().firstOrNull()?.let { comp ->
                            if (comp.interact(1) > 0 || comp.interact(option) > 0) return true
                        }
                }

                ComponentQuery.newQuery(INTERFACE_INDEX).option(option).results().firstOrNull()
                    ?.let { if (it.interact(1) > 0 || it.interact(option) > 0) return true }

                if (interactWithEmptyVariant()) return true

                backpackItem?.interact(option) != null
            }.getOrElse { false }
        }

        private fun interactWithEmptyVariant(): Boolean {
            val pattern = Regex("empty.*(log|nest|box)", RegexOption.IGNORE_CASE)
            return ComponentQuery.newQuery(INTERFACE_INDEX).results().any { comp ->
                comp.options.orEmpty().any { option ->
                    option != null && pattern.containsMatchIn(option) && comp.interact(option) > 0
                }
            }
        }
>>>>>>> 8097fc0718d47ffc1a134738963c221e1170542f
    }
}<|MERGE_RESOLUTION|>--- conflicted
+++ resolved
@@ -37,43 +37,23 @@
          * @param permissive Script wrapper that is allowed to interact with blocking UI states.
          * @return true when the bank was already open or an open interaction was successfully issued.
          */
-<<<<<<< HEAD
         fun open(permissive: PermissiveScript) = JBank.open()
-=======
-<<<<<<< HEAD
-        fun open(permissive: PermissiveScript): Boolean = JBank.open(permissive)
-=======
-        fun open(permissive: PermissiveScript) = JBank.open(permissive)
->>>>>>> 8097fc0718d47ffc1a134738963c221e1170542f
->>>>>>> 303312af
 
         /**
          * Checks whether the bank widget is currently visible to the local player.
          * @return true when the bank interface is open.
          */
-<<<<<<< HEAD
-        fun isOpen(): Boolean = JBank.isOpen()
-=======
         fun isOpen() = JBank.isOpen()
->>>>>>> 8097fc0718d47ffc1a134738963c221e1170542f
         /**
          * Attempts to close the bank interface.
          * @return true if the close interaction was executed.
          */
-<<<<<<< HEAD
-        fun close(): Boolean = JBank.close()
-=======
         fun close() = JBank.close()
->>>>>>> 8097fc0718d47ffc1a134738963c221e1170542f
         /**
          * Loads the most recently used bank preset through the Java API.
          * @return true if the preset load interaction was triggered.
          */
-<<<<<<< HEAD
-        fun loadLastPreset(): Boolean = JBank.loadLastPreset()
-=======
         fun loadLastPreset() = JBank.loadLastPreset()
->>>>>>> 8097fc0718d47ffc1a134738963c221e1170542f
 
         /**
          * Provides direct access to the active bank inventory interface.
@@ -90,11 +70,7 @@
          * @param results Resolved bank items to aggregate.
          * @return Count of matching items.
          */
-<<<<<<< HEAD
-        fun count(results: ResultSet<InventoryItem>): Int = JBank.count(results)
-=======
         fun count(results: ResultSet<InventoryItem>) = JBank.count(results)
->>>>>>> 8097fc0718d47ffc1a134738963c221e1170542f
         /**
          * Finds the first item in the bank that satisfies the provided query.
          * @param query Builder describing the desired inventory item.
@@ -105,74 +81,46 @@
          * Checks whether the bank currently has no withdrawable items.
          * @return true if the bank contains zero items.
          */
-<<<<<<< HEAD
-        fun isEmpty(): Boolean = JBank.isEmpty()
-=======
         fun isEmpty() = JBank.isEmpty()
->>>>>>> 8097fc0718d47ffc1a134738963c221e1170542f
         /**
          * Executes an interaction on a specific bank slot using an option index.
          * @param slot Zero-based slot index inside the bank container.
          * @param option Interaction option index to trigger.
          * @return true if the interaction was dispatched.
          */
-<<<<<<< HEAD
-        fun interact(slot: Int, option: Int): Boolean = JBank.interact(slot, option)
-=======
         fun interact(slot: Int, option: Int) = JBank.interact(slot, option)
->>>>>>> 8097fc0718d47ffc1a134738963c221e1170542f
 
         /**
          * Tests whether the bank contains items satisfying the given query.
          * @param query Declarative query describing the desired items.
          * @return true if any bank item matches.
          */
-<<<<<<< HEAD
-        fun contains(query: InventoryItemQuery): Boolean = JBank.contains(query)
-=======
         fun contains(query: InventoryItemQuery) = JBank.contains(query)
->>>>>>> 8097fc0718d47ffc1a134738963c221e1170542f
         /**
          * Checks for the presence of one or more items by name.
          * @param itemNames Display names of the items to look for.
          * @return true if at least one item name is present.
          */
-<<<<<<< HEAD
-        fun contains(vararg itemNames: String): Boolean = JBank.contains(*itemNames)
-=======
         fun contains(vararg itemNames: String) = JBank.contains(*itemNames)
->>>>>>> 8097fc0718d47ffc1a134738963c221e1170542f
         /**
          * Checks whether any bank item name matches the supplied pattern.
          * @param itemNamePattern Case-insensitive pattern evaluated against item names.
          * @return true if the pattern matches at least one item.
          */
-<<<<<<< HEAD
-        fun contains(itemNamePattern: Pattern): Boolean = JBank.contains(itemNamePattern)
-=======
         fun contains(itemNamePattern: Pattern) = JBank.contains(itemNamePattern)
->>>>>>> 8097fc0718d47ffc1a134738963c221e1170542f
 
         /**
          * Counts the total number of items that match any of the provided names.
          * @param itemNames Names to tally.
          * @return Combined quantity of matching items.
          */
-<<<<<<< HEAD
-        fun getCount(vararg itemNames: String): Int = JBank.getCount(*itemNames)
-=======
         fun getCount(vararg itemNames: String) = JBank.getCount(*itemNames)
->>>>>>> 8097fc0718d47ffc1a134738963c221e1170542f
         /**
          * Counts the number of items with names that satisfy the provided pattern.
          * @param namePattern Regex-style pattern for matching item names.
          * @return Total quantity of items matched by the pattern.
          */
-<<<<<<< HEAD
-        fun getCount(namePattern: Pattern): Int = JBank.getCount(namePattern)
-=======
         fun getCount(namePattern: Pattern) = JBank.getCount(namePattern)
->>>>>>> 8097fc0718d47ffc1a134738963c221e1170542f
 
         // ---- FULL withdraw surface (matches Java) ----
         /**
@@ -181,12 +129,7 @@
          * @param option Withdraw option index (for example a quantity shortcut).
          * @return true if the withdraw interaction was performed.
          */
-<<<<<<< HEAD
-        fun withdraw(query: InventoryItemQuery, option: Int): Boolean =
-            JBank.withdraw(query, option)
-=======
         fun withdraw(query: InventoryItemQuery, option: Int) = JBank.withdraw(query, option)
->>>>>>> 8097fc0718d47ffc1a134738963c221e1170542f
 
         /**
          * Withdraws an item identified by its display name.
@@ -194,12 +137,7 @@
          * @param option Withdraw option index or quantity shortcut.
          * @return true if the withdraw interaction was performed.
          */
-<<<<<<< HEAD
-        fun withdraw(itemName: String, option: Int): Boolean =
-            JBank.withdraw(itemName, option)
-=======
         fun withdraw(itemName: String, option: Int) = JBank.withdraw(itemName, option)
->>>>>>> 8097fc0718d47ffc1a134738963c221e1170542f
 
         /**
          * Withdraws an item using its numeric identifier.
@@ -207,12 +145,7 @@
          * @param option Withdraw option index or quantity shortcut.
          * @return true if the withdraw interaction was performed.
          */
-<<<<<<< HEAD
-        fun withdraw(itemId: Int, option: Int): Boolean =
-            JBank.withdraw(itemId, option)
-=======
         fun withdraw(itemId: Int, option: Int) = JBank.withdraw(itemId, option)
->>>>>>> 8097fc0718d47ffc1a134738963c221e1170542f
 
         /**
          * Withdraws the first item whose name matches the supplied pattern.
@@ -220,72 +153,43 @@
          * @param option Withdraw option index or quantity shortcut.
          * @return true if the withdraw interaction was performed.
          */
-<<<<<<< HEAD
-        fun withdraw(namePattern: Pattern, option: Int): Boolean =
-            JBank.withdraw(namePattern, option)
-=======
         fun withdraw(namePattern: Pattern, option: Int) = JBank.withdraw(namePattern, option)
->>>>>>> 8097fc0718d47ffc1a134738963c221e1170542f
 
         /**
          * Withdraws the entire stack of an item by name.
          * @param name Display name of the item to withdraw.
          * @return true if the withdraw interaction was performed.
          */
-<<<<<<< HEAD
-        fun withdrawAll(name: String): Boolean = JBank.withdrawAll(name)
-=======
         fun withdrawAll(name: String) = JBank.withdrawAll(name)
->>>>>>> 8097fc0718d47ffc1a134738963c221e1170542f
         /**
          * Withdraws the entire stack of an item by identifier.
          * @param id Item ID whose contents should be withdrawn.
          * @return true if the withdraw interaction was performed.
          */
-<<<<<<< HEAD
-        fun withdrawAll(id: Int): Boolean = JBank.withdrawAll(id)
-=======
         fun withdrawAll(id: Int) = JBank.withdrawAll(id)
->>>>>>> 8097fc0718d47ffc1a134738963c221e1170542f
         /**
          * Withdraws the entire stack of the first item matching the provided pattern.
          * @param pattern Pattern applied to item names.
          * @return true if the withdraw interaction was performed.
          */
-<<<<<<< HEAD
-        fun withdrawAll(pattern: Pattern): Boolean = JBank.withdrawAll(pattern)
-=======
         fun withdrawAll(pattern: Pattern) = JBank.withdrawAll(pattern)
->>>>>>> 8097fc0718d47ffc1a134738963c221e1170542f
 
         // ---- Deposits (no-script + script variants) ----
         /**
          * Deposits all items from both backpack and equipment into the bank.
          * @return true if a deposit interaction was performed.
          */
-<<<<<<< HEAD
-        fun depositAll(): Boolean = JBank.depositAll()
-=======
         fun depositAll() = JBank.depositAll()
->>>>>>> 8097fc0718d47ffc1a134738963c221e1170542f
         /**
          * Deposits all currently equipped items into the bank.
          * @return true if a deposit interaction was performed.
          */
-<<<<<<< HEAD
-        fun depositEquipment(): Boolean = JBank.depositEquipment()
-=======
         fun depositEquipment() = JBank.depositEquipment()
->>>>>>> 8097fc0718d47ffc1a134738963c221e1170542f
         /**
          * Deposits the entire backpack into the bank.
          * @return true if a deposit interaction was performed.
          */
-<<<<<<< HEAD
-        fun depositBackpack(): Boolean = JBank.depositBackpack()
-=======
         fun depositBackpack() = JBank.depositBackpack()
->>>>>>> 8097fc0718d47ffc1a134738963c221e1170542f
 
         /**
          * Deposits items by interacting with the provided component query.
@@ -294,11 +198,7 @@
          * @param option Option index to use on the resolved component.
          * @return true if the deposit interaction was performed.
          */
-<<<<<<< HEAD
-        fun deposit(permissive: PermissiveScript, query: ComponentQuery, option: Int): Boolean =
-=======
         fun deposit(permissive: PermissiveScript, query: ComponentQuery, option: Int) =
->>>>>>> 8097fc0718d47ffc1a134738963c221e1170542f
             JBank.deposit(permissive, query, option)
 
         /**
@@ -307,11 +207,7 @@
          * @param query Component query resolving the target widget.
          * @return true if the deposit interaction was performed.
          */
-<<<<<<< HEAD
-        fun depositAll(permissive: PermissiveScript, query: ComponentQuery): Boolean =
-=======
         fun depositAll(permissive: PermissiveScript, query: ComponentQuery) =
->>>>>>> 8097fc0718d47ffc1a134738963c221e1170542f
             JBank.depositAll(permissive, query)
 
         /**
@@ -321,11 +217,7 @@
          * @param option Option index applied to the component.
          * @return true if the deposit interaction was performed.
          */
-<<<<<<< HEAD
-        fun deposit(permissive: PermissiveScript, comp: Component?, option: Int): Boolean =
-=======
         fun deposit(permissive: PermissiveScript, comp: Component?, option: Int) =
->>>>>>> 8097fc0718d47ffc1a134738963c221e1170542f
             JBank.deposit(permissive, comp, option)
 
         /**
@@ -334,11 +226,7 @@
          * @param itemNames Names of items to deposit.
          * @return true if at least one deposit interaction was performed.
          */
-<<<<<<< HEAD
-        fun depositAll(permissive: PermissiveScript, vararg itemNames: String): Boolean =
-=======
         fun depositAll(permissive: PermissiveScript, vararg itemNames: String) =
->>>>>>> 8097fc0718d47ffc1a134738963c221e1170542f
             JBank.depositAll(permissive, *itemNames)
 
         /**
@@ -347,11 +235,7 @@
          * @param itemIds Identifiers of the items to deposit.
          * @return true if at least one deposit interaction was performed.
          */
-<<<<<<< HEAD
-        fun depositAll(permissive: PermissiveScript, vararg itemIds: Int): Boolean =
-=======
         fun depositAll(permissive: PermissiveScript, vararg itemIds: Int) =
->>>>>>> 8097fc0718d47ffc1a134738963c221e1170542f
             JBank.depositAll(permissive, *itemIds)
 
         /**
@@ -360,11 +244,7 @@
          * @param patterns Name patterns to match against backpack items.
          * @return true if at least one deposit interaction was performed.
          */
-<<<<<<< HEAD
-        fun depositAll(permissive: PermissiveScript, vararg patterns: Pattern): Boolean =
-=======
         fun depositAll(permissive: PermissiveScript, vararg patterns: Pattern) =
->>>>>>> 8097fc0718d47ffc1a134738963c221e1170542f
             JBank.depositAll(permissive, *patterns)
 
         /**
@@ -373,11 +253,7 @@
          * @param itemNames Names of items to keep in the backpack.
          * @return true if the deposit interaction was performed.
          */
-<<<<<<< HEAD
-        fun depositAllExcept(permissive: PermissiveScript, vararg itemNames: String): Boolean =
-=======
         fun depositAllExcept(permissive: PermissiveScript, vararg itemNames: String) =
->>>>>>> 8097fc0718d47ffc1a134738963c221e1170542f
             JBank.depositAllExcept(permissive, *itemNames)
 
         /**
@@ -386,11 +262,7 @@
          * @param ids Identifiers of items to keep in the backpack.
          * @return true if the deposit interaction was performed.
          */
-<<<<<<< HEAD
-        fun depositAllExcept(permissive: PermissiveScript, vararg ids: Int): Boolean =
-=======
         fun depositAllExcept(permissive: PermissiveScript, vararg ids: Int) =
->>>>>>> 8097fc0718d47ffc1a134738963c221e1170542f
             JBank.depositAllExcept(permissive, *ids)
 
         /**
@@ -399,11 +271,7 @@
          * @param patterns Name patterns describing items to keep.
          * @return true if the deposit interaction was performed.
          */
-<<<<<<< HEAD
-        fun depositAllExcept(permissive: PermissiveScript, vararg patterns: Pattern): Boolean =
-=======
         fun depositAllExcept(permissive: PermissiveScript, vararg patterns: Pattern) =
->>>>>>> 8097fc0718d47ffc1a134738963c221e1170542f
             JBank.depositAllExcept(permissive, *patterns)
 
         /**
@@ -413,11 +281,7 @@
          * @param option Option index to trigger on the component.
          * @return true if the deposit interaction was performed.
          */
-<<<<<<< HEAD
-        fun deposit(permissive: PermissiveScript, itemId: Int, option: Int): Boolean =
-=======
         fun deposit(permissive: PermissiveScript, itemId: Int, option: Int) =
->>>>>>> 8097fc0718d47ffc1a134738963c221e1170542f
             JBank.deposit(permissive, itemId, option)
 
         /**
@@ -433,11 +297,7 @@
             name: String,
             spred: BiFunction<String, CharSequence, Boolean>,
             option: Int
-<<<<<<< HEAD
-        ): Boolean = JBank.deposit(permissive, name, spred, option)
-=======
         ) = JBank.deposit(permissive, name, spred, option)
->>>>>>> 8097fc0718d47ffc1a134738963c221e1170542f
 
         /**
          * Deposits a named item using the supplied option index.
@@ -446,11 +306,7 @@
          * @param option Option index to trigger on the component.
          * @return true if the deposit interaction was performed.
          */
-<<<<<<< HEAD
-        fun deposit(permissive: PermissiveScript, name: String, option: Int): Boolean =
-=======
         fun deposit(permissive: PermissiveScript, name: String, option: Int) =
->>>>>>> 8097fc0718d47ffc1a134738963c221e1170542f
             JBank.deposit(permissive, name, option)
 
         // ---- Presets / vars ----
@@ -460,11 +316,7 @@
          * @param presetNumber Preset slot identifier (1-based in the UI).
          * @return true if the preset load interaction was performed.
          */
-<<<<<<< HEAD
-        fun loadPreset(permissive: PermissiveScript, presetNumber: Int): Boolean =
-=======
         fun loadPreset(permissive: PermissiveScript, presetNumber: Int) =
->>>>>>> 8097fc0718d47ffc1a134738963c221e1170542f
             JBank.loadPreset(permissive, presetNumber)
 
         /**
@@ -473,26 +325,15 @@
          * @param varbitId Varbit identifier to read.
          * @return The current varbit value, or 0 when unavailable.
          */
-<<<<<<< HEAD
-        fun getVarbitValue(slot: Int, varbitId: Int): Int =
-=======
         fun getVarbitValue(slot: Int, varbitId: Int) =
->>>>>>> 8097fc0718d47ffc1a134738963c221e1170542f
             JBank.getVarbitValue(slot, varbitId)
 
         /**
          * Retrieves the index of the last preset loaded this session.
          * @return Preset index recorded by the Java API, or -1 if none was recorded.
          */
-<<<<<<< HEAD
-        fun getPreviousLoadedPreset(): Int = JBank.getPreviousLoadedPreset()
-
-        // ---------- Suspend wrappers for convenience ----------
-=======
         fun getPreviousLoadedPreset() =
             JBank.getPreviousLoadedPreset()
-
->>>>>>> 8097fc0718d47ffc1a134738963c221e1170542f
         /**
          * Suspends until the bank has been closed or the timeout elapses.
          *
@@ -500,13 +341,8 @@
          * @return true if the bank is no longer open after awaiting.
          */
         suspend fun close(script: SuspendableScript): Boolean {
-<<<<<<< HEAD
             val ok = close()
             if (ok) script.awaitUntil(5) { !isOpen() }
-=======
-            val closeInitiated = close()
-            if (closeInitiated) script.awaitUntil(5) { !isOpen() }
->>>>>>> 8097fc0718d47ffc1a134738963c221e1170542f
             return !isOpen()
         }
 
@@ -516,15 +352,9 @@
          * @return true if the underlying preset load was initiated.
          */
         suspend fun loadLastPreset(script: SuspendableScript): Boolean {
-<<<<<<< HEAD
-            val ok = loadLastPreset()
-            if (ok) script.awaitTicks(2)
-            return ok
-=======
             val presetLoaded = loadLastPreset()
             if (presetLoaded) script.awaitTicks(2)
             return presetLoaded
->>>>>>> 8097fc0718d47ffc1a134738963c221e1170542f
         }
 
         /**
@@ -539,15 +369,9 @@
             presetNumber: Int,
             permissive: PermissiveScript
         ): Boolean {
-<<<<<<< HEAD
-            val ok = loadPreset(permissive, presetNumber)
-            if (ok) script.awaitTicks(2)
-            return ok
-=======
             val presetLoaded = loadPreset(permissive, presetNumber)
             if (presetLoaded) script.awaitTicks(2)
             return presetLoaded
->>>>>>> 8097fc0718d47ffc1a134738963c221e1170542f
         }
 
         /**
@@ -557,17 +381,10 @@
          */
         suspend fun depositEquipment(script: SuspendableScript): Boolean {
             logger.info("[Bank] suspend depositEquipment(): begin")
-<<<<<<< HEAD
-            val ok = depositEquipment()
-            if (ok) script.awaitTicks(1)
-            logger.info("[Bank] suspend depositEquipment(): end -> {}", ok)
-            return ok
-=======
             val equipmentDeposited = depositEquipment()
             if (equipmentDeposited) script.awaitTicks(1)
             logger.info("[Bank] suspend depositEquipment(): end -> {}", equipmentDeposited)
             return equipmentDeposited
->>>>>>> 8097fc0718d47ffc1a134738963c221e1170542f
         }
 
         /**
@@ -577,17 +394,10 @@
          */
         suspend fun depositBackpack(script: SuspendableScript): Boolean {
             logger.info("[Bank] suspend depositBackpack(): begin")
-<<<<<<< HEAD
-            val ok = depositBackpack()
-            if (ok) script.awaitTicks(1)
-            logger.info("[Bank] suspend depositBackpack(): end -> {}", ok)
-            return ok
-=======
             val backpackDeposited = depositBackpack()
             if (backpackDeposited) script.awaitTicks(1)
             logger.info("[Bank] suspend depositBackpack(): end -> {}", backpackDeposited)
             return backpackDeposited
->>>>>>> 8097fc0718d47ffc1a134738963c221e1170542f
         }
 
         /**
@@ -598,17 +408,10 @@
          */
         suspend fun withdrawAll(script: SuspendableScript, name: String): Boolean {
             logger.info("[Bank] suspend withdrawAll(name='{}'): begin", name)
-<<<<<<< HEAD
-            val ok = withdrawAll(name)
-            if (ok) script.awaitTicks(1)
-            logger.info("[Bank] suspend withdrawAll(name='{}'): end -> {}", name, ok)
-            return ok
-=======
             val itemWithdrawn = withdrawAll(name)
             if (itemWithdrawn) script.awaitTicks(1)
             logger.info("[Bank] suspend withdrawAll(name='{}'): end -> {}", name, itemWithdrawn)
             return itemWithdrawn
->>>>>>> 8097fc0718d47ffc1a134738963c221e1170542f
         }
 
         /**
@@ -619,22 +422,12 @@
          */
         suspend fun withdrawAll(script: SuspendableScript, id: Int): Boolean {
             logger.info("[Bank] suspend withdrawAll(id={}): begin", id)
-<<<<<<< HEAD
             val ok = withdrawAll(id)
             if (ok) script.awaitTicks(1)
             logger.info("[Bank] suspend withdrawAll(id={}): end -> {}", id, ok)
             return ok
         }
 
-        // ---------- “Empty box” helpers added ----------
-=======
-            val itemWithdrawn = withdrawAll(id)
-            if (itemWithdrawn) script.awaitTicks(1)
-            logger.info("[Bank] suspend withdrawAll(id={}): end -> {}", id, itemWithdrawn)
-            return itemWithdrawn
-        }
-
->>>>>>> 8097fc0718d47ffc1a134738963c221e1170542f
         /**
          * Empties a box-like container (for example bird nests or log boxes) using the provided option and awaits completion.
          * @param script Coroutine-aware script used to await ticks.
@@ -643,15 +436,9 @@
          * @return true if the empty interaction was performed.
          */
         suspend fun emptyBox(script: SuspendableScript, boxName: String, option: String): Boolean {
-<<<<<<< HEAD
             val ok = emptyBox(boxName, option)
             if (ok) script.awaitTicks(2)
             return ok
-=======
-            val boxEmptied = emptyBox(boxName, option)
-            if (boxEmptied) script.awaitTicks(2)
-            return boxEmptied
->>>>>>> 8097fc0718d47ffc1a134738963c221e1170542f
         }
 
         /**
@@ -660,7 +447,6 @@
          * @return true if the component interaction succeeded.
          */
         fun emptyBox(option: String): Boolean {
-<<<<<<< HEAD
             if (!isOpen()) {
                 logger.info("[Bank] emptyBox(option='{}'): bank not open", option)
                 return false
@@ -672,11 +458,6 @@
                 option, if (comp != null) "found" else "not-found", ok
             )
             return ok
-=======
-            if (!isOpen()) return false
-            return ComponentQuery.newQuery(INTERFACE_INDEX).option(option).results().firstOrNull()
-                ?.let { it.interact(1) > 0 || it.interact(option) > 0 } ?: false
->>>>>>> 8097fc0718d47ffc1a134738963c221e1170542f
         }
 
         /**
@@ -686,7 +467,6 @@
          * @return true if the empty interaction succeeded.
          */
         fun emptyBox(boxName: String, option: String): Boolean {
-<<<<<<< HEAD
             if (!isOpen()) {
                 logger.info("[Bank] emptyBox(name='{}', option='{}'): bank not open", boxName, option)
                 return false
@@ -738,36 +518,5 @@
                 logger.warn("[Bank] emptyBox(name='{}') exception: {}", boxName, t.message)
             }.getOrElse { false }
         }
-=======
-            if (!isOpen()) return false
-
-            return runCatching {
-                val backpackItem = Backpack.getItems().firstOrNull { it.name.contains(boxName, ignoreCase = true) }
-
-                backpackItem?.let { item ->
-                    ComponentQuery.newQuery(INTERFACE_INDEX).id(COMPONENT_INDEX).itemId(item.id)
-                        .results().firstOrNull()?.let { comp ->
-                            if (comp.interact(1) > 0 || comp.interact(option) > 0) return true
-                        }
-                }
-
-                ComponentQuery.newQuery(INTERFACE_INDEX).option(option).results().firstOrNull()
-                    ?.let { if (it.interact(1) > 0 || it.interact(option) > 0) return true }
-
-                if (interactWithEmptyVariant()) return true
-
-                backpackItem?.interact(option) != null
-            }.getOrElse { false }
-        }
-
-        private fun interactWithEmptyVariant(): Boolean {
-            val pattern = Regex("empty.*(log|nest|box)", RegexOption.IGNORE_CASE)
-            return ComponentQuery.newQuery(INTERFACE_INDEX).results().any { comp ->
-                comp.options.orEmpty().any { option ->
-                    option != null && pattern.containsMatchIn(option) && comp.interact(option) > 0
-                }
-            }
-        }
->>>>>>> 8097fc0718d47ffc1a134738963c221e1170542f
     }
 }